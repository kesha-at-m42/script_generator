--- conflicted
+++ resolved
@@ -13,16 +13,9 @@
 from core.prompt_builder import Prompt
 
 LESSON_GENERATOR_PROMPT = Prompt(
-<<<<<<< HEAD
-    role="""You are an expert educational script writer specializing in lesson development and familiar with interactive design patterns.""",
-
-    instructions="""
-Generate a lesson phase script for an educational module. The lesson should:
-=======
     role="""You are an expert in teaching and pedagogical scaffolding, skilled at UX design, and a gifted script writer specializing in lesson development for children in grade 3""",
 
     instructions="""
->>>>>>> 14bda345
 
 
 Generate a lesson phase script for an educational module. Read and fully understand the <Module 1 Starter Pack VPSS - AI Ready.md>.  
@@ -40,17 +33,6 @@
   - interaction_description: Conceptual flow - what's shown, what's asked, how it's handled (not full script)
   - visual_context: General visual needs (e.g., "1x2 grid rectangle for halves", "hexagon with partition tool")
 
-<<<<<<< HEAD
-  Requirements:
-  - Generate interactions covering all the Critical Moments
-  - Include vocabulary staging at key moments based of how it is defined in phase.
-  - Emphasize partition → shade → name pattern throughout
-
-    The lesson phase is the main teaching section where core concepts are developed through structured discovery.
-""",
-
-    doc_refs=['visuals.md', 'starter_pack.md'],
-=======
 
     The lesson phase is the main teaching section where core concepts are developed through structured discovery.
 
@@ -59,20 +41,14 @@
 
 
 
->>>>>>> 14bda345
 
 
-<<<<<<< HEAD
-
-  {
-=======
 """,
 
     doc_refs=['Module 1 Starter Pack VPSS - AI Ready.md'],
 
     output_structure="""
  {
->>>>>>> 14bda345
     "phase": "lesson",
     "interactions": [
       {
@@ -89,21 +65,13 @@
       }
     ]
   }
-<<<<<<< HEAD
-  
-=======
->>>>>>> 14bda345
 """,
 
     prefill="""""",
 
     examples=[],
 
-<<<<<<< HEAD
-    module_ref={'phase': 'phases.1', 'learning_goals': 'learning_goals', 'vocabulary': 'vocabulary', 'misconceptions': 'misconceptions'},
-=======
     module_ref={},
->>>>>>> 14bda345
 
     template_ref={},
 
