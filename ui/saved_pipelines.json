--- conflicted
+++ resolved
@@ -152,24 +152,6 @@
       "output_file": "script.md"
     }
   ],
-<<<<<<< HEAD
-  "lesson_test": [
-    {
-      "name": "warmup_generator",
-      "type": "ai",
-      "prompt_name": "warmup_generator",
-      "description": "Creates base warmup interactions",
-      "variables": {},
-      "output_file": "warmup.json"
-    },
-    {
-      "name": "interaction_generator",
-      "type": "ai",
-      "prompt_name": "interaction_generator",
-      "description": "Converts brainstormed interactions into fleshed out script.",
-      "variables": {},
-      "output_file": "interaction.json"
-=======
   "Lesson_Test_SV_2": [
     {
       "name": "interaction_generator_2",
@@ -188,17 +170,12 @@
       "variables": {},
       "output_file": "voice.json",
       "model": "claude-opus-4-5-20251101"
->>>>>>> d0681a5b
     },
     {
       "name": "script_formatter.format_interactions_to_markdown",
       "type": "formatting",
       "function": "script_formatter.format_interactions_to_markdown",
-<<<<<<< HEAD
-      "description": "Formats script into markdown",
-=======
       "description": "",
->>>>>>> d0681a5b
       "function_args": {},
       "output_file": "script.md"
     }
