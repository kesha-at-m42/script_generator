--- conflicted
+++ resolved
@@ -632,13 +632,6 @@
             if vars_found:
                 st.markdown(f"**Variables used:** {', '.join([f'`{{{v}}}`' for v in vars_found])}")
 
-<<<<<<< HEAD
-        # Doc Refs
-        st.markdown(f"**Doc Refs** ")
-        st.caption(FIELD_TOOLTIPS["doc_refs"])
-        st.text_area("Doc Refs (one per line)", height=80, key="edit_doc_refs",
-                    label_visibility="collapsed", placeholder="guide_design.md\nanimation_events.json")
-=======
             # Document Upload and Management (must be BEFORE doc_refs widget)
             with st.expander("📤 Manage Documents", expanded=False):
                 col_upload, col_list = st.columns([1, 1])
@@ -699,7 +692,6 @@
             st.caption(FIELD_TOOLTIPS["doc_refs"])
             st.text_area("Doc Refs (one per line)", height=80, key="edit_doc_refs",
                         label_visibility="collapsed")
->>>>>>> bb93e52d
 
         # Module Ref - Visual Editor
         st.markdown(f"**Module Ref** ")
