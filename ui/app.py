"""
Pipeline UI - Streamlit-based interface for pipeline management
Run with: streamlit run pipeline_ui.py
"""

import streamlit as st
import sys
import json
from pathlib import Path
from datetime import datetime

# Add project root to path
project_root = Path(__file__).parent.parent
sys.path.insert(0, str(project_root))

from core.pipeline import Step, run_pipeline, run_single_step
from core.prompt_builder import Prompt
import importlib

# Import predefined pipelines
try:
    from config.pipelines import PIPELINES as PREDEFINED_PIPELINES
except ImportError:
    PREDEFINED_PIPELINES = {}

# Configuration
PROMPTS_DIR = project_root / "steps" / "prompts"
FORMATTING_DIR = project_root / "steps" / "formatting"
OUTPUTS_DIR = project_root / "outputs"
SAVED_PIPELINES_FILE = Path(__file__).parent / "saved_pipelines.json"

# Claude Models Configuration
CLAUDE_MODELS = {
    "claude-sonnet-4-5-20250929": "Sonnet 4.5 - Best balance of speed, cost, and intelligence",
    "claude-opus-4-5-20251101": "Opus 4.5 - Most capable model for complex tasks",
    "claude-3-5-sonnet-20241022": "Sonnet 3.5 - Fast and capable for most tasks",
    "claude-3-5-haiku-20241022": "Haiku 3.5 - Fastest and most cost-effective for simple tasks",
}
DEFAULT_MODEL = "claude-sonnet-4-5-20250929"


st.set_page_config(
    page_title="Pipeline Manager",
    page_icon="🔧",
    layout="wide"
)

# Helper functions for saving/loading pipelines
def load_saved_pipelines():
    """Load saved pipelines from JSON file"""
    if SAVED_PIPELINES_FILE.exists():
        with open(SAVED_PIPELINES_FILE, 'r', encoding='utf-8') as f:
            return json.load(f)
    return {}

def save_pipeline_to_file(name: str, steps: list):
    """Save a pipeline to the JSON file"""
    pipelines = load_saved_pipelines()
    pipelines[name] = steps
    with open(SAVED_PIPELINES_FILE, 'w', encoding='utf-8') as f:
        json.dump(pipelines, f, indent=2)

def delete_saved_pipeline(name: str):
    """Delete a saved pipeline"""
    pipelines = load_saved_pipelines()
    if name in pipelines:
        del pipelines[name]
        with open(SAVED_PIPELINES_FILE, 'w', encoding='utf-8') as f:
            json.dump(pipelines, f, indent=2)

# Initialize session state
if "pipeline_steps" not in st.session_state:
    st.session_state.pipeline_steps = []
if "current_prompt" not in st.session_state:
    st.session_state.current_prompt = None
if "execution_result" not in st.session_state:
    st.session_state.execution_result = None
<<<<<<< HEAD
if "interactive_step" not in st.session_state:
    st.session_state.interactive_step = 0
if "interactive_outputs" not in st.session_state:
    st.session_state.interactive_outputs = []
if "interactive_action" not in st.session_state:
    st.session_state.interactive_action = None
if "pipeline_output_dir" not in st.session_state:
    st.session_state.pipeline_output_dir = None
=======
if "edit_step_idx" not in st.session_state:
    st.session_state.edit_step_idx = None
>>>>>>> c0de6e48


# Sidebar - Configuration
with st.sidebar:
    st.title("⚙️ Pipeline Configuration")

    module_number = st.number_input("Module Number", min_value=1, max_value=10, value=1)
    path_letter = st.text_input("Path Letter", value="c", max_chars=1)

    st.divider()

    output_dir_base = st.text_input("Output Directory", value="outputs/pipeline")
    use_timestamp = st.checkbox("Use Timestamp Folder", value=True,
                                help="Create a timestamped subfolder for each run")
    verbose = st.checkbox("Verbose Logging", value=True)
    parse_json = st.checkbox("Parse JSON Output", value=True)
    interactive = st.checkbox("Interactive Mode (step-by-step)", value=False,
                             help="Pause after each step for review")

    st.divider()

    st.markdown("### 📁 Available Prompts")
    if PROMPTS_DIR.exists():
        prompt_files = list(PROMPTS_DIR.glob("*.py"))
        if prompt_files:
            for pf in prompt_files:
                prompt_name = pf.stem
                if prompt_name != "__init__":
                    st.caption(f"• {prompt_name}")
        else:
            st.caption("No prompts found")
    else:
        st.caption("Prompts directory not found")


# Main Content
st.title("🔧 Pipeline Manager")

# Tabs
tab1, tab2, tab3, tab4 = st.tabs(["📋 Pipeline Steps", "✏️ Edit Prompts", "📚 Module Viewer", "▶️ Run Pipeline"])

# TAB 1: Pipeline Steps
with tab1:
    st.header("Pipeline Steps")

    # Load pipeline section - combines predefined and saved
    st.subheader("📦 Load Pipeline")

    # Get all available pipelines
    saved_pipelines = load_saved_pipelines()
    all_pipelines = {}

    # Add predefined pipelines with prefix
    for name in PREDEFINED_PIPELINES.keys():
        all_pipelines[f"[Predefined] {name}"] = ("predefined", name)

    # Add saved pipelines with prefix
    for name in saved_pipelines.keys():
        all_pipelines[f"[Saved] {name}"] = ("saved", name)

    if all_pipelines:
        col_load1, col_load2, col_load3 = st.columns([3, 1, 1])

        with col_load1:
            selected_pipeline_display = st.selectbox(
                "Select a pipeline to load",
                options=[""] + list(all_pipelines.keys()),
                format_func=lambda x: "-- Select --" if x == "" else x
            )

        with col_load2:
            st.write("")  # Spacer
            st.write("")  # Spacer
            if st.button("📥 Load", use_container_width=True):
                if selected_pipeline_display:
                    pipeline_type, pipeline_name = all_pipelines[selected_pipeline_display]

                    if pipeline_type == "predefined":
                        # Convert predefined pipeline Step objects to UI format
                        st.session_state.pipeline_steps = []
                        for step_obj in PREDEFINED_PIPELINES[pipeline_name]:
                            if step_obj.is_ai_step():
                                step_config = {
                                    "name": step_obj.prompt_name,
                                    "type": "ai",
                                    "prompt_name": step_obj.prompt_name,
                                    "variables": step_obj.variables,
                                    "output_file": step_obj.output_file,
                                    "model": step_obj.model
                                }
                            else:
                                step_config = {
                                    "name": str(step_obj.function),
                                    "type": "formatting",
                                    "function": step_obj.function,
                                    "function_args": step_obj.function_args,
                                    "output_file": step_obj.output_file
                                }
                            st.session_state.pipeline_steps.append(step_config)
                    else:  # saved
                        # Load saved pipeline directly
                        st.session_state.pipeline_steps = saved_pipelines[pipeline_name]

                    st.success(f"✅ Loaded '{pipeline_name}' with {len(st.session_state.pipeline_steps)} steps")
                    st.rerun()
                else:
                    st.warning("Please select a pipeline first")

        with col_load3:
            st.write("")  # Spacer
            st.write("")  # Spacer
            if selected_pipeline_display and all_pipelines.get(selected_pipeline_display, [""])[0] == "saved":
                pipeline_name = all_pipelines[selected_pipeline_display][1]
                if st.button("🗑️ Delete", use_container_width=True):
                    delete_saved_pipeline(pipeline_name)
                    st.success(f"Deleted '{pipeline_name}'")
                    st.rerun()

    # Save current pipeline section
    if st.session_state.pipeline_steps:
        st.markdown("##### 💾 Save Current Pipeline")
        col_save1, col_save2 = st.columns([3, 1])

        with col_save1:
            save_name = st.text_input("Pipeline Name", key="save_pipeline_name", placeholder="my_pipeline")

        with col_save2:
            st.write("")  # Spacer
            st.write("")  # Spacer
            if st.button("💾 Save", use_container_width=True):
                if save_name:
                    save_pipeline_to_file(save_name, st.session_state.pipeline_steps)
                    st.success(f"✅ Saved pipeline as '{save_name}'")
                    st.rerun()
                else:
                    st.warning("Please enter a pipeline name")

    st.divider()

    col1, col2 = st.columns([3, 1])

    with col1:
        st.subheader("Current Pipeline")

        if not st.session_state.pipeline_steps:
            st.info("No steps added yet. Add a step below or load a pipeline above.")
        else:
            for idx, step in enumerate(st.session_state.pipeline_steps):
                with st.expander(f"Step {idx + 1}: {step.get('name', 'Unnamed')}", expanded=False):
                    step_type = step.get("type", "ai")

                    if step_type == "ai":
                        st.write(f"**Type:** AI Step")
                        st.write(f"**Prompt:** `{step.get('prompt_name')}`")
                        
                        # Display model if set
                        model = step.get('model')
                        if model:
                            model_desc = CLAUDE_MODELS.get(model, model)
                            st.write(f"**Model:** {model_desc}")
                        else:
                            st.write(f"**Model:** Default ({DEFAULT_MODEL})")
                    else:
                        st.write(f"**Type:** Formatting Step")
                        st.write(f"**Function:** `{step.get('function')}`")

                    if step.get("description"):
                        st.write(f"**Description:** {step['description']}")

                    st.write(f"**Output File:** {step.get('output_file', 'None')}")

                    col_edit, col_delete = st.columns(2)
                    with col_edit:
                        if st.button(f"✏️ Edit", key=f"edit_{idx}"):
                            st.session_state.edit_step_idx = idx
                            st.rerun()
                    with col_delete:
                        if st.button(f"🗑️ Delete", key=f"delete_{idx}"):
                            st.session_state.pipeline_steps.pop(idx)
                            st.session_state.edit_step_idx = None  # Clear edit mode if deleting
                            st.rerun()

    with col2:
        # Determine if we're in edit mode
        editing = st.session_state.edit_step_idx is not None

        if editing:
            st.subheader("✏️ Edit Step")
            edit_step = st.session_state.pipeline_steps[st.session_state.edit_step_idx]
            step_type_default = "AI Step" if edit_step.get("type") == "ai" else "Formatting Step"

            # Cancel button
            if st.button("❌ Cancel Edit"):
                st.session_state.edit_step_idx = None
                st.rerun()
        else:
            st.subheader("➕ Add Step")
            step_type_default = "AI Step"

        step_type = st.radio("Step Type", ["AI Step", "Formatting Step"],
                            key="step_type_radio",
                            index=0 if step_type_default == "AI Step" else 1)

        if step_type == "AI Step":
            st.markdown("##### AI Step Configuration")

            # Get available prompts
            available_prompts = []
            if PROMPTS_DIR.exists():
                available_prompts = [pf.stem for pf in PROMPTS_DIR.glob("*.py") if pf.stem != "__init__"]

            if available_prompts:
                # Pre-populate if editing
                default_prompt = None
                if editing and edit_step.get("type") == "ai":
                    default_prompt = edit_step.get("prompt_name")
                    if default_prompt in available_prompts:
                        default_idx = available_prompts.index(default_prompt)
                    else:
                        default_idx = 0
                else:
                    default_idx = 0

                prompt_name = st.selectbox(
                    "Prompt",
                    options=available_prompts,
                    index=default_idx,
                    key="edit_ai_prompt_select" if editing else "ai_prompt_select"
                )
            else:
                st.warning("⚠️ No prompts found in steps/prompts/")
                prompt_name = None

            # Pre-populate description if editing
            default_desc = ""
            if editing and edit_step.get("type") == "ai":
                default_desc = edit_step.get("description", "")

            description = st.text_area("Description",
                                      value=default_desc,
                                      key="edit_ai_description" if editing else "ai_description",
                                      height=80,
                                      placeholder="What does this step do?")

            # Pre-populate output file if editing
            default_output = ""
            if editing and edit_step.get("type") == "ai":
                default_output = edit_step.get("output_file", "")

            output_file = st.text_input("Output File",
                                       value=default_output,
                                       key="edit_ai_output_file" if editing else "ai_output_file",
                                       placeholder="e.g., interactions.json")

            # Model selection
            model_options = list(CLAUDE_MODELS.keys())
            model_display_names = [CLAUDE_MODELS[model] for model in model_options]

            # Pre-populate model if editing
            default_model_idx = 0
            if editing and edit_step.get("type") == "ai":
                edit_model = edit_step.get("model")
                if edit_model and edit_model in model_options:
                    default_model_idx = model_options.index(edit_model)

            selected_model_idx = st.selectbox(
                "Claude Model",
                options=range(len(model_options)),
                format_func=lambda i: model_display_names[i],
                index=default_model_idx,
                key="edit_ai_model_select" if editing else "ai_model_select",
                help="Choose which Claude model to use for this step"
            )
            selected_model = model_options[selected_model_idx]

            # Add or Update button
            button_label = "💾 Save Changes" if editing else "➕ Add AI Step"
            if st.button(button_label, disabled=not prompt_name, key="save_ai_step"):
                step_data = {
                    "name": prompt_name,
                    "type": "ai",
                    "prompt_name": prompt_name,
                    "description": description,
                    "variables": {},
                    "output_file": output_file,
                    "model": selected_model
                }

                if editing:
                    st.session_state.pipeline_steps[st.session_state.edit_step_idx] = step_data
                    st.success(f"✅ Updated: {prompt_name}")
                    st.session_state.edit_step_idx = None
                else:
                    st.session_state.pipeline_steps.append(step_data)
                    st.success(f"✅ Added: {prompt_name}")
                st.rerun()

        else:  # Formatting Step
            st.markdown("##### Formatting Step Configuration")

            # Get available formatters
            formatters = {}
            if FORMATTING_DIR.exists():
                for ff in FORMATTING_DIR.glob("*.py"):
                    if ff.stem != "__init__":
                        try:
                            import importlib.util
                            spec = importlib.util.spec_from_file_location(ff.stem, ff)
                            module = importlib.util.module_from_spec(spec)
                            spec.loader.exec_module(module)

                            for name, obj in module.__dict__.items():
                                if callable(obj) and not name.startswith("_"):
                                    display_name = f"{ff.stem}.{name}"
                                    formatters[display_name] = f"{ff.stem}.{name}"
                        except:
                            pass

            if formatters:
                # Pre-populate if editing
                default_formatter_idx = 0
                if editing and edit_step.get("type") == "formatting":
                    edit_function = edit_step.get("function")
                    formatter_list = list(formatters.keys())
                    if edit_function in formatter_list:
                        default_formatter_idx = formatter_list.index(edit_function)

                selected_formatter = st.selectbox(
                    "Formatter",
                    options=list(formatters.keys()),
                    index=default_formatter_idx,
                    key="edit_format_select" if editing else "format_select"
                )
                function = formatters[selected_formatter]
            else:
                st.warning("⚠️ No formatters found in steps/formatting/")
                function = None

            # Pre-populate description if editing
            default_desc = ""
            if editing and edit_step.get("type") == "formatting":
                default_desc = edit_step.get("description", "")

            description = st.text_area("Description",
                                      value=default_desc,
                                      key="edit_format_description" if editing else "format_description",
                                      height=80,
                                      placeholder="What does this step do?")

            # Pre-populate output file if editing
            default_output = ""
            if editing and edit_step.get("type") == "formatting":
                default_output = edit_step.get("output_file", "")

            output_file = st.text_input("Output File",
                                       value=default_output,
                                       key="edit_format_output_file" if editing else "format_output_file",
                                       placeholder="e.g., script.md")

            # Add or Update button
            button_label = "💾 Save Changes" if editing else "➕ Add Formatting Step"
            if st.button(button_label, disabled=not function, key="save_format_step"):
                step_data = {
                    "name": function,
                    "type": "formatting",
                    "function": function,
                    "description": description,
                    "function_args": {},
                    "output_file": output_file
                }

                if editing:
                    st.session_state.pipeline_steps[st.session_state.edit_step_idx] = step_data
                    st.success(f"✅ Updated: {function}")
                    st.session_state.edit_step_idx = None
                else:
                    st.session_state.pipeline_steps.append(step_data)
                    st.success(f"✅ Added: {function}")
                st.rerun()


# TAB 2: Edit Prompts
with tab2:
    st.header("Edit Prompts")
    st.caption("Visual editor for creating and editing prompts with all fields")

    # Helper function to highlight variables in text
    def highlight_variables(text):
        """Return markdown with variables highlighted"""
        import re
        if not text:
            return ""
        # Find all {{variable}} patterns
        highlighted = re.sub(r'\{\{([^}]+)\}\}', r'`{{\1}}`', text)
        return highlighted

    # Field tooltips
    FIELD_TOOLTIPS = {
        "role": "System role/identity for Claude. Defines who Claude is and how it should behave for this step.",
        "instructions": "The main task instructions. This is where you describe what Claude should do, how it should reference documents and how to fill in the output structure. Supports variable substitution with {{variable}}.",
        "doc_refs": "List of documentation files stored in input docs or module and path specific folders to include as context. Doc Refs should be entered on separate lines.",
        "module_ref": "Fields to fetch from modules.py. Maps variable names to field paths.",
        "output_structure": "Expected JSON schema or format for the output. Helps Claude understand the required output structure.",
        "prefill": "Template for prefilling Claude's response. Useful for ensuring consistent output format and reducing unnecessary rewriting.",
        "examples": "(WIP) List of example inputs/outputs to guide Claude.",
        "template_ref": "(WIP) Fields to fetch from problem templates (similar to module_ref).",
        "cache_docs": "Enable prompt caching for static doc_refs to reduce API costs (90% savings).",
        "cache_ttl": "Cache time-to-live: '5m' for 5 minutes or '1h' for 1 hour.",
        "temperature": "Sampling temperature 0.0-1.0. Higher = more creative, lower = more focused.",
        "max_tokens": "Maximum tokens to generate in the response.",
        "stop_sequences": "Custom sequences that stop generation when encountered."
    }

    # Select prompt to edit
    col_select, col_new = st.columns([3, 1])

    with col_select:
        if PROMPTS_DIR.exists():
            prompt_files = [pf.stem for pf in PROMPTS_DIR.glob("*.py") if pf.stem != "__init__"]
            if prompt_files:
                selected_prompt_name = st.selectbox("Select Prompt", ["-- New Prompt --"] + prompt_files, key="visual_prompt_select")
            else:
                selected_prompt_name = "-- New Prompt --"
                st.warning("No prompts found. Create a new one below.")
        else:
            st.error("Prompts directory not found!")
            selected_prompt_name = None

    with col_new:
        st.write("")
        st.write("")
        if st.button("📂 Load", use_container_width=True):
            if selected_prompt_name and selected_prompt_name != "-- New Prompt --":
                # Load the prompt
                prompt_file = PROMPTS_DIR / f"{selected_prompt_name}.py"
                try:
                    # Import the prompt module
                    import importlib.util
                    spec = importlib.util.spec_from_file_location(selected_prompt_name, prompt_file)
                    module = importlib.util.module_from_spec(spec)
                    spec.loader.exec_module(module)

                    # Find the Prompt object
                    prompt_obj = None
                    for name, obj in module.__dict__.items():
                        if hasattr(obj, '__class__') and obj.__class__.__name__ == 'Prompt':
                            prompt_obj = obj
                            break

                    if prompt_obj:
                        # Store in session state
                        st.session_state.edit_prompt_name = selected_prompt_name
                        st.session_state.edit_role = prompt_obj.role or ""
                        st.session_state.edit_instructions = prompt_obj.instructions or ""
                        st.session_state.edit_doc_refs = "\n".join(prompt_obj.doc_refs) if prompt_obj.doc_refs else ""

                        # Convert module_ref to list of tuples for visual editor
                        if isinstance(prompt_obj.module_ref, dict):
                            st.session_state.edit_module_ref_items = list(prompt_obj.module_ref.items())
                        elif isinstance(prompt_obj.module_ref, (list, set)):
                            # Handle both list and set formats
                            items = []
                            for field in prompt_obj.module_ref:
                                # Check if it's in "var:path" format
                                if ':' in str(field):
                                    var, path = field.split(':', 1)
                                    items.append((var, path))
                                else:
                                    # Simple field reference
                                    items.append((field, field))
                            st.session_state.edit_module_ref_items = items
                        else:
                            st.session_state.edit_module_ref_items = []

                        st.session_state.edit_output_structure = prompt_obj.output_structure or ""
                        st.session_state.edit_prefill = prompt_obj.prefill or ""
                        st.session_state.edit_examples = str(prompt_obj.examples) if prompt_obj.examples else "[]"
                        st.session_state.edit_template_ref = str(prompt_obj.template_ref) if prompt_obj.template_ref else "{}"
                        st.session_state.edit_cache_docs = prompt_obj.cache_docs
                        st.session_state.edit_cache_ttl = prompt_obj.cache_ttl or "5m"
                        st.session_state.edit_temperature = prompt_obj.temperature if prompt_obj.temperature is not None else 1.0
                        st.session_state.edit_max_tokens = prompt_obj.max_tokens if prompt_obj.max_tokens else 8000
                        st.session_state.edit_stop_sequences = "\n".join(prompt_obj.stop_sequences) if prompt_obj.stop_sequences else ""
                        st.success(f"Loaded {selected_prompt_name}")
                        st.rerun()
                    else:
                        st.error("No Prompt object found in file")
                except Exception as e:
                    st.error(f"Failed to load prompt: {e}")
            else:
                # Initialize new prompt
                st.session_state.edit_prompt_name = "new_prompt"
                st.session_state.edit_role = ""
                st.session_state.edit_instructions = ""
                st.session_state.edit_doc_refs = ""
                st.session_state.edit_module_ref_items = []
                st.session_state.edit_output_structure = ""
                st.session_state.edit_prefill = ""
                st.session_state.edit_examples = "[]"
                st.session_state.edit_template_ref = "{}"
                st.session_state.edit_cache_docs = True
                st.session_state.edit_cache_ttl = "5m"
                st.session_state.edit_temperature = 1.0
                st.session_state.edit_max_tokens = 8000
                st.session_state.edit_stop_sequences = ""
                st.success("Initialized new prompt")
                st.rerun()

    # Only show editor if prompt is loaded
    if "edit_prompt_name" in st.session_state:
        st.divider()

        # Prompt name
        prompt_name_input = st.text_input("Prompt Name", value=st.session_state.edit_prompt_name,
                                         help="Name of the prompt file (without .py)")

        st.divider()
        st.subheader("Main Fields")

        # Role
        st.markdown(f"**Role** ")
        st.caption(FIELD_TOOLTIPS["role"])
        st.text_area("Role", height=100, key="edit_role", label_visibility="collapsed")
        if st.session_state.edit_role:
            import re
            # Match {variable} patterns that would be substituted by prompt_builder
            # Matches: {vocabulary}, {phase}, {animation_events}, etc.
            role_vars = re.findall(r'\{(\w+(?:\[\d+\])?)\}', st.session_state.edit_role)
            if role_vars:
                st.markdown(f"**Variables used:** {', '.join([f'`{{{v}}}`' for v in role_vars])}")

        # Instructions
        st.markdown(f"**Instructions** ")
        st.caption(FIELD_TOOLTIPS["instructions"])
        st.text_area("Instructions", height=400, key="edit_instructions", label_visibility="collapsed")
        if st.session_state.edit_instructions:
            import re
            # Match {variable} patterns that would be substituted by prompt_builder
            vars_found = re.findall(r'\{(\w+(?:\[\d+\])?)\}', st.session_state.edit_instructions)
            if vars_found:
                st.markdown(f"**Variables used:** {', '.join([f'`{{{v}}}`' for v in vars_found])}")

            # Document Upload and Management (must be BEFORE doc_refs widget)
            with st.expander("📤 Manage Documents", expanded=False):
                col_upload, col_list = st.columns([1, 1])

                with col_upload:
                    st.markdown("**Upload New Documents**")
                    uploaded_files = st.file_uploader(
                        "Choose files",
                        accept_multiple_files=True,
                        type=['txt', 'md', 'json', 'py', 'csv', 'xml', 'yaml', 'yml'],
                        key="doc_uploader",
                        label_visibility="collapsed"
                    )

                    if uploaded_files:
                        if st.button("💾 Save Uploaded Files"):
                            docs_dir = project_root / "inputs" / "docs"
                            docs_dir.mkdir(parents=True, exist_ok=True)

                            uploaded_names = []
                            for uploaded_file in uploaded_files:
                                file_path = docs_dir / uploaded_file.name
                                with open(file_path, "wb") as f:
                                    f.write(uploaded_file.getbuffer())
                                uploaded_names.append(uploaded_file.name)

                            # Update doc_refs BEFORE widget creation
                            if "edit_doc_refs" in st.session_state:
                                current_refs = st.session_state.edit_doc_refs.strip()
                                if current_refs:
                                    existing_refs = set(line.strip() for line in current_refs.split('\n') if line.strip())
                                else:
                                    existing_refs = set()

                                for name in uploaded_names:
                                    existing_refs.add(name)

                                st.session_state.edit_doc_refs = '\n'.join(sorted(existing_refs))

                            st.success(f"✅ Uploaded {len(uploaded_names)} file(s) and added to doc_refs")
                            st.rerun()

                with col_list:
                    st.markdown("**Available Documents**")
                    docs_dir = project_root / "inputs" / "docs"
                    if docs_dir.exists():
                        doc_files = sorted([f.name for f in docs_dir.iterdir() if f.is_file()])
                        if doc_files:
                            for doc in doc_files:
                                st.caption(f"📄 {doc}")
                        else:
                            st.caption("No documents yet")
                    else:
                        st.caption("docs directory not found")

            # Doc Refs
            st.markdown(f"**Doc Refs** ")
            st.caption(FIELD_TOOLTIPS["doc_refs"])
            st.text_area("Doc Refs (one per line)", height=80, key="edit_doc_refs",
                        label_visibility="collapsed", placeholder="guide_design.md\nanimation_events.json")

        # Module Ref - Visual Editor
        st.markdown(f"**Module Ref** ")
        st.caption(FIELD_TOOLTIPS["module_ref"])

        # Initialize if not exists
        if "edit_module_ref_items" not in st.session_state:
            st.session_state.edit_module_ref_items = []

        # Display module ref items
        module_ref_items_updated = []
        for idx, (var_name, field_path) in enumerate(st.session_state.edit_module_ref_items):
            col1, col2, col3 = st.columns([2, 3, 1])
            with col1:
                var = st.text_input("Variable", value=var_name, key=f"modref_var_{idx}",
                                   placeholder="phase_name", label_visibility="collapsed")
            with col2:
                path = st.text_input("Path", value=field_path, key=f"modref_path_{idx}",
                                    placeholder="phases.0.phase_name", label_visibility="collapsed")
            with col3:
                st.write("")
                if st.button("🗑️", key=f"modref_del_{idx}"):
                    continue  # Skip this item

            if var and path:
                module_ref_items_updated.append((var, path))

        st.session_state.edit_module_ref_items = module_ref_items_updated

        if st.button("➕ Add Module Ref Variable"):
            st.session_state.edit_module_ref_items.append(("", ""))
            st.rerun()

        # Advanced fields in expander
        with st.expander("⚙️ Advanced Fields", expanded=False):

            # Output Structure
            st.markdown(f"**Output Structure** ")
            st.caption(FIELD_TOOLTIPS["output_structure"])
            st.text_area("Output Structure", height=200, key="edit_output_structure",
                        label_visibility="collapsed")

            # Prefill
            st.markdown(f"**Prefill** ")
            st.caption(FIELD_TOOLTIPS["prefill"])
            st.text_area("Prefill", height=80, key="edit_prefill", label_visibility="collapsed")

            # Examples
            st.markdown(f"**Examples** ")
            st.caption(FIELD_TOOLTIPS["examples"])
            st.text_area("Examples (list of dicts)", height=150, key="edit_examples",
                        label_visibility="collapsed")

            # Template Ref
            st.markdown(f"**Template Ref** ")
            st.caption(FIELD_TOOLTIPS["template_ref"])
            st.text_area("Template Ref (dict format)", height=80, key="edit_template_ref",
                        label_visibility="collapsed")

            st.divider()
            st.markdown("**Caching Settings**")

            col_cache1, col_cache2 = st.columns(2)
            with col_cache1:
                cache_docs_input = st.checkbox("Cache Docs", value=st.session_state.edit_cache_docs,
                                              help=FIELD_TOOLTIPS["cache_docs"])
            with col_cache2:
                cache_ttl_input = st.selectbox("Cache TTL", ["5m", "1h"],
                                              index=0 if st.session_state.edit_cache_ttl == "5m" else 1,
                                              help=FIELD_TOOLTIPS["cache_ttl"])

            st.divider()
            st.markdown("**API Parameters**")

            col_api1, col_api2 = st.columns(2)
            with col_api1:
                temperature_input = st.slider("Temperature", 0.0, 1.0,
                                             float(st.session_state.edit_temperature), 0.1,
                                             help=FIELD_TOOLTIPS["temperature"])
            with col_api2:
                max_tokens_input = st.number_input("Max Tokens", min_value=100, max_value=200000,
                                                  value=int(st.session_state.edit_max_tokens), step=1000,
                                                  help=FIELD_TOOLTIPS["max_tokens"])

            st.text_area("Stop Sequences (one per line)", height=60,
                        key="edit_stop_sequences", help=FIELD_TOOLTIPS["stop_sequences"])

        st.divider()

        # Save button
        col_save1, col_save2 = st.columns([3, 1])
        with col_save2:
            if st.button("💾 Save Prompt", type="primary", use_container_width=True):
                try:
                    # Get values from session state
                    prompt_name = st.session_state.edit_prompt_name
                    role = st.session_state.edit_role
                    instructions = st.session_state.edit_instructions
                    doc_refs_text = st.session_state.edit_doc_refs
                    output_structure = st.session_state.edit_output_structure
                    prefill = st.session_state.edit_prefill
                    examples = st.session_state.edit_examples
                    template_ref = st.session_state.edit_template_ref
                    cache_docs = st.session_state.edit_cache_docs
                    cache_ttl = st.session_state.edit_cache_ttl
                    temperature = st.session_state.edit_temperature
                    max_tokens = st.session_state.edit_max_tokens
                    stop_sequences_text = st.session_state.edit_stop_sequences

                    # Parse inputs
                    doc_refs_list = [line.strip() for line in doc_refs_text.split('\n') if line.strip()]
                    stop_sequences_list = [line.strip() for line in stop_sequences_text.split('\n') if line.strip()]

                    # Build module_ref dict from items
                    module_ref_dict = {var: path for var, path in st.session_state.edit_module_ref_items if var and path}

                    # Generate Python file content
                    file_content = f'''"""
{prompt_name} - AI Prompt
"""

import sys
from pathlib import Path

# Add parent directory to path to find core module
project_root = Path(__file__).parent.parent.parent
if str(project_root) not in sys.path:
    sys.path.insert(0, str(project_root))

from core.prompt_builder import Prompt

{prompt_name.upper()}_PROMPT = Prompt(
    role="""{role}""",

    instructions="""
{instructions}
""",

    doc_refs={doc_refs_list},

    output_structure="""
{output_structure}
""",

    prefill="""{prefill}""",

    examples={examples},

    module_ref={module_ref_dict},

    template_ref={template_ref},

    cache_docs={cache_docs},
    cache_ttl="{cache_ttl}",
    temperature={temperature},
    max_tokens={max_tokens},
    stop_sequences={stop_sequences_list}
)
'''

                    # Save to file
                    output_path = PROMPTS_DIR / f"{prompt_name}.py"
                    with open(output_path, 'w', encoding='utf-8') as f:
                        f.write(file_content)

                    st.success(f"✅ Saved {prompt_name}.py")

                except Exception as e:
                    st.error(f"Failed to save: {e}")
                    st.exception(e)

# TAB 3: Module Viewer
with tab3:
    st.header("📚 Module Viewer")
    st.caption("View and explore module data from modules.py")

    # Import modules
    modules_file = project_root / "inputs" / "modules" / "modules.py"

    if modules_file.exists():
        try:
            # Import the modules file
            import importlib.util
            spec = importlib.util.spec_from_file_location("modules", modules_file)
            modules_module = importlib.util.module_from_spec(spec)
            spec.loader.exec_module(modules_module)

            # Find all module_N variables
            available_modules = {}
            for name, obj in modules_module.__dict__.items():
                if name.startswith("module_") and isinstance(obj, dict):
                    module_num = name.split("_")[1]
                    if module_num.isdigit():
                        available_modules[int(module_num)] = obj

            if available_modules:
                # Module selector
                selected_module_num = st.selectbox(
                    "Select Module",
                    options=sorted(available_modules.keys()),
                    format_func=lambda x: f"Module {x}: {available_modules[x].get('module_name', 'Unnamed')}"
                )

                if selected_module_num:
                    module_data = available_modules[selected_module_num]

                    st.divider()

                    # Helper function to display data recursively
                    def display_data(data, level=0):
                        indent = "  " * level

                        if isinstance(data, dict):
                            for key, value in data.items():
                                if isinstance(value, (dict, list)):
                                    st.markdown(f"{indent}**{key}:**")
                                    display_data(value, level + 1)
                                else:
                                    st.markdown(f"{indent}**{key}:** `{value}`")

                        elif isinstance(data, list):
                            for idx, item in enumerate(data):
                                if isinstance(item, (dict, list)):
                                    st.markdown(f"{indent}**[{idx}]:**")
                                    display_data(item, level + 1)
                                else:
                                    st.markdown(f"{indent}• `{item}`")
                        else:
                            st.markdown(f"{indent}`{data}`")

                    # Display all fields
                    st.subheader(f"Module {selected_module_num}: {module_data.get('module_name', 'Unnamed')}")

                    # Show field paths helper
                    with st.expander(" Field Path Reference", expanded=False):
                        st.caption("Use these paths in module_ref to access fields:")
                        st.code("""
                        Examples:
                        - module_name → "module_name"
                        - vocabulary → "vocabulary"
                        - phase → "phases.0"
                        - phase.phase_name → "phases.0.phase_name"
                        - phases[1].variables[0] → "phases.1.variables.0"
                        """)

                    # Display module data
                    for key, value in module_data.items():
                        with st.expander(f"**{key}**", expanded=(key in ["module_name", "vocabulary", "phases"])):
                            display_data(value)

                    st.divider()

                    # JSON view
                    with st.expander("📄 Raw JSON View", expanded=False):
                        st.json(module_data)

            else:
                st.warning("No modules found in modules.py")

        except Exception as e:
            st.error(f"Failed to load modules.py: {e}")
            st.exception(e)
    else:
        st.error(f"modules.py not found at: {modules_file}")

# TAB 4: Run Pipeline
with tab4:
    st.header("Run Pipeline")

    if not st.session_state.pipeline_steps:
        st.warning("⚠️ No steps in pipeline. Add steps in the 'Pipeline Steps' tab first.")
    else:
        st.subheader("Pipeline Summary")

        # Show pipeline overview
        # Calculate output directory
        if use_timestamp:
            from datetime import datetime
            timestamp = datetime.now().strftime("%Y%m%d_%H%M%S")
            output_dir = f"{output_dir_base}/{timestamp}"
        else:
            output_dir = output_dir_base

        st.write(f"**Total Steps:** {len(st.session_state.pipeline_steps)}")
        st.write(f"**Module:** {module_number}")
        st.write(f"**Path:** {path_letter}")
        st.write(f"**Output Directory:** {output_dir}")

        st.divider()

        # Show step sequence
        st.markdown("##### Execution Order")
        for idx, step in enumerate(st.session_state.pipeline_steps, 1):
            step_type = "🤖 AI" if step.get("type") == "ai" else "⚙️ Format"
            st.write(f"{idx}. {step_type} - {step.get('name')} → `{step.get('output_file', 'N/A')}`")

        st.divider()

<<<<<<< HEAD
        # Calculate output directory (or reuse existing one in interactive mode)
        if interactive and st.session_state.pipeline_output_dir is not None:
            # Reuse existing directory for subsequent steps
            actual_output_dir = st.session_state.pipeline_output_dir
        else:
            # Create new directory (first step or non-interactive mode)
            if use_timestamp:
                from datetime import datetime
                timestamp = datetime.now().strftime("%Y%m%d_%H%M%S")
                actual_output_dir = f"{output_dir_base}/{timestamp}"
            else:
                actual_output_dir = output_dir_base

            # Store for reuse in interactive mode
            if interactive:
                st.session_state.pipeline_output_dir = actual_output_dir

        # Show progress if interactive mode is active
        if interactive and st.session_state.interactive_step > 0:
            st.markdown(f"### Step {st.session_state.interactive_step}/{len(st.session_state.pipeline_steps)}")
            st.progress(st.session_state.interactive_step / len(st.session_state.pipeline_steps))

        # Start or Continue button
        if st.session_state.interactive_step == 0:
            button_label = "🚀 Start Pipeline"
        else:
            button_label = f"▶️ Continue to Step {st.session_state.interactive_step + 1}"

        if st.button(button_label, type="primary") or st.session_state.interactive_action == "proceed":
            st.session_state.interactive_action = None

            if not interactive:
                # Original non-interactive execution
                console_container = st.container()
                with console_container:
                    st.subheader("Console Output")
                    console_output = st.empty()

                try:
                    steps = []
                    for step_config in st.session_state.pipeline_steps:
                        if step_config["type"] == "ai":
                            step = Step(
                                prompt_name=step_config["prompt_name"],
                                variables=step_config.get("variables"),
                                output_file=step_config.get("output_file")
                            )
                        else:
                            step = Step(
                                function=step_config["function"],
                                function_args=step_config.get("function_args"),
                                output_file=step_config.get("output_file")
                            )
                        steps.append(step)

                    import io
                    import contextlib
                    console_buffer = io.StringIO()

                    with contextlib.redirect_stdout(console_buffer):
                        result = run_pipeline(
                            steps=steps,
                            module_number=module_number,
                            path_letter=path_letter,
                            output_dir=actual_output_dir,
                            verbose=verbose,
                            parse_json_output=parse_json
                        )

                    captured_output = console_buffer.getvalue()
                    console_output.code(captured_output, language="log")
=======
        if st.button("▶️ Run Pipeline", type="primary"):
            # Create a container for console output
            console_container = st.container()

            with console_container:
                st.subheader("Console Output")
                console_output = st.empty()

            try:
                # Calculate output directory with timestamp
                if use_timestamp:
                    from datetime import datetime
                    timestamp = datetime.now().strftime("%Y%m%d_%H%M%S")
                    actual_output_dir = f"{output_dir_base}/{timestamp}"
                else:
                    actual_output_dir = output_dir_base

                # Build Step objects
                steps = []
                for step_config in st.session_state.pipeline_steps:
                    if step_config["type"] == "ai":
                        step = Step(
                            prompt_name=step_config["prompt_name"],
                            variables=step_config.get("variables"),
                            output_file=step_config.get("output_file"),
                            model=step_config.get("model")
                        )
                    else:  # formatting
                        step = Step(
                            function=step_config["function"],
                            function_args=step_config.get("function_args"),
                            output_file=step_config.get("output_file")
                        )
                    steps.append(step)

                # Capture console output
                import io
                import contextlib

                # Create string buffer to capture output
                console_buffer = io.StringIO()

                # Run pipeline with output capture
                with contextlib.redirect_stdout(console_buffer):
                    result = run_pipeline(
                        steps=steps,
                        module_number=module_number,
                        path_letter=path_letter,
                        output_dir=actual_output_dir,
                        verbose=verbose,
                        parse_json_output=parse_json
                    )
>>>>>>> c0de6e48

                # Display captured output
                captured_output = console_buffer.getvalue()
                console_output.code(captured_output, language="log")

                st.session_state.execution_result = result
                st.success("✅ Pipeline completed successfully!")

            except Exception as e:
                st.error(f"❌ Pipeline failed: {str(e)}")
                st.exception(e)

            else:
                # Interactive mode - execute one step
                current_step_idx = st.session_state.interactive_step

                if current_step_idx < len(st.session_state.pipeline_steps):
                    step_config = st.session_state.pipeline_steps[current_step_idx]

                    with st.spinner(f"Executing step {current_step_idx + 1}..."):
                        # Get previous step's output file for auto-chaining
                        previous_output_file = None
                        if st.session_state.interactive_outputs:
                            last_result = st.session_state.interactive_outputs[-1]['result']
                            previous_output_file = last_result.get('last_output_file')

                        # Convert step_config to Step object
                        if step_config["type"] == "ai":
                            step = Step(
                                prompt_name=step_config["prompt_name"],
                                variables=step_config.get("variables", {}),
                                input_file=previous_output_file,
                                output_file=step_config.get("output_file")
                            )
                        else:
                            step = Step(
                                function=step_config["function"],
                                function_args=step_config.get("function_args", {}),
                                input_file=previous_output_file,
                                output_file=step_config.get("output_file")
                            )

                        # Capture console output
                        import io
                        import contextlib
                        output_buffer = io.StringIO()

                        with contextlib.redirect_stdout(output_buffer):
                            result = run_single_step(
                                step=step,
                                module_number=module_number,
                                path_letter=path_letter,
                                output_dir=actual_output_dir,
                                verbose=verbose,
                                parse_json_output=parse_json
                            )

                        console_output = output_buffer.getvalue()

                        step_output = {
                            'result': result,
                            'console': console_output,
                            'step_name': step_config.get('name', 'Unknown'),
                            'step_type': step_config.get('type', 'unknown')
                        }

                        st.session_state.interactive_outputs.append(step_output)
                        st.session_state.interactive_step += 1

                    st.rerun()

        # Show step output and decision buttons (interactive mode)
        if interactive and st.session_state.interactive_outputs:
            st.divider()

            # Show latest step output
            latest = st.session_state.interactive_outputs[-1]

            st.subheader(f"✅ Step {len(st.session_state.interactive_outputs)}: {latest['step_name']}")

            st.markdown("#### Console Output")
            st.code(latest['console'], language="log")

            # Show output file if available
            if latest['result'].get('last_output_file'):
                output_dir = Path(latest['result']['output_dir'])
                output_path = output_dir / latest['result']['last_output_file']

                if output_path.exists():
                    with st.expander("📄 View Output File", expanded=True):
                        try:
                            content = output_path.read_text(encoding='utf-8')

                            # Render based on file type
                            if output_path.suffix == '.md':
                                st.markdown(content)
                            elif output_path.suffix == '.json':
                                import json
                                st.json(json.loads(content))
                            else:
                                st.code(content)
                        except Exception as e:
                            st.error(f"Could not display file: {e}")

                    # Button to open folder
                    if st.button("📂 Open Output Folder", key=f"open_folder_{len(st.session_state.interactive_outputs)}"):
                        import subprocess
                        import platform
                        try:
                            if platform.system() == "Windows":
                                subprocess.run(["explorer", str(output_dir.resolve())])
                            elif platform.system() == "Darwin":  # macOS
                                subprocess.run(["open", str(output_dir.resolve())])
                            else:  # Linux
                                subprocess.run(["xdg-open", str(output_dir.resolve())])
                        except Exception as e:
                            st.error(f"Could not open folder: {e}")

            # Check if pipeline is complete
            if st.session_state.interactive_step >= len(st.session_state.pipeline_steps):
                st.success("🎉 Pipeline Completed!")

                if st.button("🔄 Start New Pipeline"):
                    st.session_state.interactive_step = 0
                    st.session_state.interactive_outputs = []
                    st.session_state.pipeline_output_dir = None
                    st.rerun()
            else:
                st.divider()
                st.markdown("#### What would you like to do?")

                col1, col2, col3 = st.columns(3)

                with col1:
                    if st.button("▶️ Continue to Next Step", type="primary", use_container_width=True):
                        st.session_state.interactive_action = "proceed"
                        st.rerun()

                with col2:
                    if st.button("⏭️ Skip Next Step", use_container_width=True):
                        st.session_state.interactive_step += 1
                        if st.session_state.interactive_step >= len(st.session_state.pipeline_steps):
                            st.success("Pipeline completed (last step skipped)")
                        st.rerun()

                with col3:
                    if st.button("⏹️ Stop Pipeline", use_container_width=True):
                        st.warning("Pipeline stopped by user")
                        st.session_state.interactive_step = 0
                        st.session_state.interactive_outputs = []
                        st.session_state.pipeline_output_dir = None
                        st.rerun()


        # Show results
        if st.session_state.execution_result:
            st.divider()
            st.subheader("Results")

            result = st.session_state.execution_result

            col1, col2 = st.columns(2)
            with col1:
                st.metric("Output Directory", result.get("output_dir", "N/A"))
            with col2:
                st.metric("Last Output File", result.get("last_output_file", "N/A"))

            # Show output files
            st.divider()
            st.markdown("##### 📄 Output Files")

            # List all output files in the directory
            output_path = Path(result.get("output_dir", output_dir))
            if output_path.exists():
                output_files = sorted(output_path.glob("*.*"))

                if output_files:
                    selected_file = st.selectbox(
                        "Select file to preview",
                        options=output_files,
                        format_func=lambda x: x.name
                    )

                    if selected_file:
                        try:
                            with open(selected_file, 'r', encoding='utf-8') as f:
                                content = f.read()

                            # Check file type for rendering
                            if selected_file.suffix == '.md':
                                # Markdown preview
                                st.markdown("**Markdown Preview:**")
                                st.markdown(content)

                                with st.expander("📝 Raw Markdown"):
                                    st.code(content, language="markdown")

                            elif selected_file.suffix == '.json':
                                # JSON preview
                                st.markdown("**JSON Preview:**")
                                try:
                                    import json
                                    json_data = json.loads(content)
                                    st.json(json_data)

                                    with st.expander("📝 Raw JSON"):
                                        st.code(content, language="json")
                                except:
                                    st.code(content, language="json")

                            else:
                                # Text preview
                                st.markdown("**Text Preview:**")
                                st.text_area("Content", content, height=400)

                            # Download button
                            st.download_button(
                                label=f"⬇️ Download {selected_file.name}",
                                data=content,
                                file_name=selected_file.name,
                                mime="text/plain"
                            )

                        except Exception as e:
                            st.error(f"Failed to read file: {e}")
                else:
                    st.info("No output files found")
            else:
                st.warning("Output directory not found")


# Footer
st.divider()
st.caption("Pipeline Manager - Built with Streamlit")<|MERGE_RESOLUTION|>--- conflicted
+++ resolved
@@ -75,7 +75,6 @@
     st.session_state.current_prompt = None
 if "execution_result" not in st.session_state:
     st.session_state.execution_result = None
-<<<<<<< HEAD
 if "interactive_step" not in st.session_state:
     st.session_state.interactive_step = 0
 if "interactive_outputs" not in st.session_state:
@@ -84,10 +83,8 @@
     st.session_state.interactive_action = None
 if "pipeline_output_dir" not in st.session_state:
     st.session_state.pipeline_output_dir = None
-=======
 if "edit_step_idx" not in st.session_state:
     st.session_state.edit_step_idx = None
->>>>>>> c0de6e48
 
 
 # Sidebar - Configuration
@@ -988,7 +985,6 @@
 
         st.divider()
 
-<<<<<<< HEAD
         # Calculate output directory (or reuse existing one in interactive mode)
         if interactive and st.session_state.pipeline_output_dir is not None:
             # Reuse existing directory for subsequent steps
@@ -1060,71 +1056,13 @@
 
                     captured_output = console_buffer.getvalue()
                     console_output.code(captured_output, language="log")
-=======
-        if st.button("▶️ Run Pipeline", type="primary"):
-            # Create a container for console output
-            console_container = st.container()
-
-            with console_container:
-                st.subheader("Console Output")
-                console_output = st.empty()
-
-            try:
-                # Calculate output directory with timestamp
-                if use_timestamp:
-                    from datetime import datetime
-                    timestamp = datetime.now().strftime("%Y%m%d_%H%M%S")
-                    actual_output_dir = f"{output_dir_base}/{timestamp}"
-                else:
-                    actual_output_dir = output_dir_base
-
-                # Build Step objects
-                steps = []
-                for step_config in st.session_state.pipeline_steps:
-                    if step_config["type"] == "ai":
-                        step = Step(
-                            prompt_name=step_config["prompt_name"],
-                            variables=step_config.get("variables"),
-                            output_file=step_config.get("output_file"),
-                            model=step_config.get("model")
-                        )
-                    else:  # formatting
-                        step = Step(
-                            function=step_config["function"],
-                            function_args=step_config.get("function_args"),
-                            output_file=step_config.get("output_file")
-                        )
-                    steps.append(step)
-
-                # Capture console output
-                import io
-                import contextlib
-
-                # Create string buffer to capture output
-                console_buffer = io.StringIO()
-
-                # Run pipeline with output capture
-                with contextlib.redirect_stdout(console_buffer):
-                    result = run_pipeline(
-                        steps=steps,
-                        module_number=module_number,
-                        path_letter=path_letter,
-                        output_dir=actual_output_dir,
-                        verbose=verbose,
-                        parse_json_output=parse_json
-                    )
->>>>>>> c0de6e48
-
-                # Display captured output
-                captured_output = console_buffer.getvalue()
-                console_output.code(captured_output, language="log")
-
-                st.session_state.execution_result = result
-                st.success("✅ Pipeline completed successfully!")
-
-            except Exception as e:
-                st.error(f"❌ Pipeline failed: {str(e)}")
-                st.exception(e)
+
+                    st.session_state.execution_result = result
+                    st.success("✅ Pipeline completed successfully!")
+
+                except Exception as e:
+                    st.error(f"❌ Pipeline failed: {str(e)}")
+                    st.exception(e)
 
             else:
                 # Interactive mode - execute one step
